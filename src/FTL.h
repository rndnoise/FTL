--- conflicted
+++ resolved
@@ -107,11 +107,7 @@
 // FTLDNS enums
 enum { QUERIES, FORWARDED, CLIENTS, DOMAINS, OVERTIME, WILDCARD, DNS_CACHE };
 enum { DNSSEC_UNSPECIFIED, DNSSEC_SECURE, DNSSEC_INSECURE, DNSSEC_BOGUS, DNSSEC_ABANDONED, DNSSEC_UNKNOWN };
-<<<<<<< HEAD
-enum { QUERY_UNKNOWN, QUERY_GRAVITY, QUERY_FORWARDED, QUERY_CACHE, QUERY_WILDCARD, QUERY_BLACKLIST, \
-=======
 enum { QUERY_UNKNOWN, QUERY_GRAVITY, QUERY_FORWARDED, QUERY_CACHE, QUERY_REGEX, QUERY_BLACKLIST, \
->>>>>>> d648572f
        QUERY_EXTERNAL_BLOCKED_IP, QUERY_EXTERNAL_BLOCKED_NULL, QUERY_EXTERNAL_BLOCKED_NXRA, \
        QUERY_GRAVITY_CNAME, QUERY_REGEX_CNAME, QUERY_BLACKLIST_CNAME };
 enum { TYPE_A = 1, TYPE_AAAA, TYPE_ANY, TYPE_SRV, TYPE_SOA, TYPE_PTR, TYPE_TXT, TYPE_MAX };
