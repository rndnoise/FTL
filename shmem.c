--- conflicted
+++ resolved
@@ -23,11 +23,7 @@
 #define SHARED_QUERIES_NAME "/FTL-queries"
 #define SHARED_FORWARDED_NAME "/FTL-forwarded"
 #define SHARED_OVERTIME_NAME "/FTL-overTime"
-<<<<<<< HEAD
-=======
 #define SHARED_SETTINGS_NAME "/FTL-settings"
-#define SHARED_OVERTIMECLIENT_PREFIX "/FTL-client-"
->>>>>>> 341dd8f9
 
 /// The pointer in shared memory to the shared string buffer
 static SharedMemory shm_lock = { 0 };
@@ -90,55 +86,6 @@
 	return &((char*)shm_strings.ptr)[pos];
 }
 
-<<<<<<< HEAD
-=======
-static char *clientShmName(int id) {
-	int name_len = 1 + snprintf(NULL, 0, "%s%d", SHARED_OVERTIMECLIENT_PREFIX, id);
-	char *name = malloc(sizeof(char) * name_len);
-	snprintf(name, (size_t) name_len, "%s%d", SHARED_OVERTIMECLIENT_PREFIX, id);
-
-	return name;
-}
-
-void newOverTimeClient(int clientID) {
-	// Get the name of the new shared memory.
-	// This will be used in the struct, so it should not be immediately freed.
-	char *name = clientShmName(clientID);
-
-	// Create the shared memory with enough space for the current overTime slots
-	shm_unlink(name);
-	SharedMemory shm = create_shm(name, (counters->overTime/pagesize + 1)*pagesize*sizeof(int));
-
-	// Make space for the new shared memory
-	shm_overTimeClients = realloc(shm_overTimeClients, sizeof(SharedMemory) * (clientID + 1));
-	shm_overTimeClients[clientID] = shm;
-
-	// Add to overTimeClientData
-	overTimeClientData = realloc(overTimeClientData, sizeof(int*) * (clientID + 1));
-	overTimeClientData[clientID] = shm.ptr;
-}
-
-void addOverTimeClientSlot() {
-	// For each client slot, add pagesize overTime slots
-	for(int i = 0; i < counters->clients; i++)
-	{
-		// Only increase the size of the shm object if needed
-		// shm_overTimeClients[i].size stores the size of the memory in bytes whereas
-		// counters->overTime (effectively) stores the number of slots each overTime
-		// client should have. Hence, counters->overTime needs to be multiplied by
-		// sizeof(int) to get the actual requested memory size
-		if(shm_overTimeClients[i].size > (size_t)counters->overTime*sizeof(int))
-			continue;
-
-		// Reallocate with one more slot
-		realloc_shm(&shm_overTimeClients[i], (counters->overTime + pagesize)*sizeof(int));
-
-		// Update overTimeClientData
-		overTimeClientData[i] = shm_overTimeClients[i].ptr;
-	}
-}
-
->>>>>>> 341dd8f9
 /// Create a mutex for shared memory
 pthread_mutex_t create_mutex() {
 	pthread_mutexattr_t lock_attr = {};
@@ -250,11 +197,7 @@
 	/****************************** shared overTime struct ******************************/
 	size_t size = ((OVERTIME_SLOTS*sizeof(overTimeDataStruct))/pagesize + 1)*pagesize;
 	// Try to create shared memory object
-<<<<<<< HEAD
 	shm_overTime = create_shm(SHARED_OVERTIME_NAME, size);
-=======
-	shm_overTime = create_shm(SHARED_OVERTIME_NAME, pagesize*sizeof(overTimeDataStruct));
->>>>>>> 341dd8f9
 	overTime = (overTimeDataStruct*)shm_overTime.ptr;
 	counters->overTime_MAX = (int) size;
 	initOverTime();
@@ -281,16 +224,7 @@
 	delete_shm(&shm_queries);
 	delete_shm(&shm_forwarded);
 	delete_shm(&shm_overTime);
-<<<<<<< HEAD
-=======
 	delete_shm(&shm_settings);
-
-	// Don't use counters->clients because it's been freed
-	for(int i = 0; i < clientCount; i++) {
-		delete_shm(&shm_overTimeClients[i]);
-		free(shm_overTimeClients[i].name);
-	}
->>>>>>> 341dd8f9
 }
 
 SharedMemory create_shm(char *name, size_t size)
