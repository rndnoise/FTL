version: 2

.job_steps: &job_steps
  steps:
    - checkout
    - run:
        name: "Setup"
        command: |
          make clean
          if [[ $CIRCLE_JOB == *"qemu"* ]] ; then sudo docker run --rm --privileged multiarch/qemu-user-static:register --reset ; fi
    - run:
        name: "Build"
        command: |
          BRANCH=$([ -z "$CIRCLE_TAG" ] && echo "$CIRCLE_BRANCH" || echo "master")
<<<<<<< HEAD
          [[ $CIRCLE_JOB == *"qemu"* ]] && DOCKERIFNEEDED="docker run --rm -v $(pwd):/workspace -w /workspace pihole/ftl-build:arm-qemu "
          $DOCKERIFNEEDED make GIT_BRANCH="${BRANCH}" GIT_TAG="${CIRCLE_TAG}"
=======
          make GIT_BRANCH="${BRANCH}" GIT_TAG="${CIRCLE_TAG}" STATIC="${STATIC}"
>>>>>>> dcafd2e2
          file pihole-FTL
    - run:
        name: "Upload"
        command: |
<<<<<<< HEAD
          [[ "$CIRCLE_PR_NUMBER" != "" ]] && exit 0
          [[ "$CIRCLE_USERNAME" != "pi-hole" ]] && exit 0
          FOLDER=$([ -z "$CIRCLE_TAG" ] && echo "$CIRCLE_BRANCH" || echo "$CIRCLE_TAG")
          mv pihole-FTL "${BIN_NAME}"
          sha1sum pihole-FTL-* > ${BIN_NAME}.sha1
          wget https://ftl.pi-hole.net:8080/FTL-client
          chmod +x ./FTL-client
          ./FTL-client "${FOLDER}" "${BIN_NAME}" "${FTL_SECRET}"
          ./FTL-client "${FOLDER}" "${BIN_NAME}.sha1" "${FTL_SECRET}"
          rm ./FTL-client
          ls -lah .
=======
          [[ -z "$FTL_SECRET" || "$CIRCLE_PR_NUMBER" != "" ]] && exit 0
          DIR="${CIRCLE_TAG:-${CIRCLE_BRANCH}}"
          mv pihole-FTL "${BIN_NAME}"
          sha1sum pihole-FTL-* > ${BIN_NAME}.sha1
          mkdir -p ~/.ssh/
          ssh-keyscan -H $SSH_HOST >> ~/.ssh/known_hosts
          sftp -b - $SSH_USER@$SSH_HOST <<< "-mkdir ${DIR}
          put ${BIN_NAME}* ${DIR}"
          mv "${BIN_NAME}" pihole-FTL
    - run:
        name: "Test"
        command: |
          test/run.sh
>>>>>>> dcafd2e2

.docker_template: &docker_template
  docker:
    - image: pihole/ftl-build:$CIRCLE_JOB
  <<: *job_steps

jobs:
  arm:
    <<: *docker_template
    environment:
      BIN_NAME: "pihole-FTL-arm-linux-gnueabi"

  armhf:
    <<: *docker_template
    environment:
      BIN_NAME: "pihole-FTL-arm-linux-gnueabihf"

  aarch64:
    <<: *docker_template
    environment:
      BIN_NAME: "pihole-FTL-aarch64-linux-gnu"

  x86_64:
    <<: *docker_template
    environment:
      BIN_NAME: "pihole-FTL-linux-x86_64"

  x86_64-musl:
    <<: *docker_template
    environment:
      BIN_NAME: "pihole-FTL-musl-linux-x86_64"

  x86_32:
    <<: *docker_template
    environment:
      BIN_NAME: "pihole-FTL-linux-x86_32"

  arm-qemu:
    machine:
      enabled: true
    environment:
      BIN_NAME: "pihole-FTL-armel-native"
    <<: *job_steps

workflows:
  version: 2
  build:
    jobs:
      - arm:
          filters:
            tags:
              only: /^v.*/
      - arm-qemu:
          filters:
            tags:
              only: /^v.*/
      - armhf:
          filters:
            tags:
              only: /^v.*/
      - aarch64:
          filters:
            tags:
              only: /^v.*/
      - x86_64:
          filters:
            tags:
              only: /^v.*/
      - x86_64-musl:
          filters:
            tags:
              only: /^v.*/
      - x86_32:
          filters:
            tags:
              only: /^v.*/
<|MERGE_RESOLUTION|>--- conflicted
+++ resolved
@@ -12,30 +12,13 @@
         name: "Build"
         command: |
           BRANCH=$([ -z "$CIRCLE_TAG" ] && echo "$CIRCLE_BRANCH" || echo "master")
-<<<<<<< HEAD
           [[ $CIRCLE_JOB == *"qemu"* ]] && DOCKERIFNEEDED="docker run --rm -v $(pwd):/workspace -w /workspace pihole/ftl-build:arm-qemu "
-          $DOCKERIFNEEDED make GIT_BRANCH="${BRANCH}" GIT_TAG="${CIRCLE_TAG}"
-=======
-          make GIT_BRANCH="${BRANCH}" GIT_TAG="${CIRCLE_TAG}" STATIC="${STATIC}"
->>>>>>> dcafd2e2
+          $DOCKERIFNEEDED make GIT_BRANCH="${BRANCH}" GIT_TAG="${CIRCLE_TAG}" STATIC="${STATIC}"
           file pihole-FTL
     - run:
         name: "Upload"
         command: |
-<<<<<<< HEAD
-          [[ "$CIRCLE_PR_NUMBER" != "" ]] && exit 0
-          [[ "$CIRCLE_USERNAME" != "pi-hole" ]] && exit 0
-          FOLDER=$([ -z "$CIRCLE_TAG" ] && echo "$CIRCLE_BRANCH" || echo "$CIRCLE_TAG")
-          mv pihole-FTL "${BIN_NAME}"
-          sha1sum pihole-FTL-* > ${BIN_NAME}.sha1
-          wget https://ftl.pi-hole.net:8080/FTL-client
-          chmod +x ./FTL-client
-          ./FTL-client "${FOLDER}" "${BIN_NAME}" "${FTL_SECRET}"
-          ./FTL-client "${FOLDER}" "${BIN_NAME}.sha1" "${FTL_SECRET}"
-          rm ./FTL-client
-          ls -lah .
-=======
-          [[ -z "$FTL_SECRET" || "$CIRCLE_PR_NUMBER" != "" ]] && exit 0
+          [[ -z "$FTL_SECRET" || "$CIRCLE_PR_NUMBER" != "" || "$CIRCLE_USERNAME" != "pi-hole" ]] && exit 0
           DIR="${CIRCLE_TAG:-${CIRCLE_BRANCH}}"
           mv pihole-FTL "${BIN_NAME}"
           sha1sum pihole-FTL-* > ${BIN_NAME}.sha1
@@ -48,7 +31,6 @@
         name: "Test"
         command: |
           test/run.sh
->>>>>>> dcafd2e2
 
 .docker_template: &docker_template
   docker:
